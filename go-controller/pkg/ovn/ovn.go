package ovn

import (
	"encoding/json"
	"errors"
	"fmt"
	"net"
	"reflect"
	"sync"
	"time"

	"github.com/ovn-org/ovn-kubernetes/go-controller/pkg/config"
	"github.com/ovn-org/ovn-kubernetes/go-controller/pkg/factory"
	"github.com/ovn-org/ovn-kubernetes/go-controller/pkg/kube"
	"github.com/ovn-org/ovn-kubernetes/go-controller/pkg/ovn/allocator"
	util "github.com/ovn-org/ovn-kubernetes/go-controller/pkg/util"
	"github.com/sirupsen/logrus"
	kapi "k8s.io/api/core/v1"
	kapisnetworking "k8s.io/api/networking/v1"
	metav1 "k8s.io/apimachinery/pkg/apis/meta/v1"
<<<<<<< HEAD
=======
	"k8s.io/apimachinery/pkg/labels"
>>>>>>> 7de2075c
	"k8s.io/apimachinery/pkg/types"
	"k8s.io/client-go/kubernetes"
	"k8s.io/client-go/kubernetes/scheme"
	kv1core "k8s.io/client-go/kubernetes/typed/core/v1"
	"k8s.io/client-go/tools/cache"
	"k8s.io/client-go/tools/record"
)

// ServiceVIPKey is used for looking up service namespace information for a
// particular load balancer
type ServiceVIPKey struct {
	// Load balancer VIP in the form "ip:port"
	vip string
	// Protocol used by the load balancer
	protocol kapi.Protocol
}

// Controller structure is the object which holds the controls for starting
// and reacting upon the watched resources (e.g. pods, endpoints)
type Controller struct {
	kube         kube.Interface
	watchFactory *factory.WatchFactory

	masterSubnetAllocator *allocator.SubnetAllocator
	joinSubnetAllocator   *allocator.SubnetAllocator

	TCPLoadBalancerUUID string
	UDPLoadBalancerUUID string

	// For TCP and UDP type traffic, cache OVN load-balancers used for the
	// cluster's east-west traffic.
	loadbalancerClusterCache map[string]string

	// For TCP and UDP type traffice, cache OVN load balancer that exists on the
	// default gateway
	loadbalancerGWCache map[string]string
	defGatewayRouter    string

	// A cache of all logical switches seen by the watcher and their subnets
	logicalSwitchCache map[string]*net.IPNet

	// A cache of all logical ports seen by the watcher and
	// its corresponding logical switch
	logicalPortCache map[string]string

	// A cache of all logical ports and its corresponding uuids.
	logicalPortUUIDCache map[string]string

	// For each namespace, a map from pod IP address to logical port name
	// for all pods in that namespace.
	namespaceAddressSet map[string]map[string]string

	// For each namespace, a lock to protect critical regions
	namespaceMutex map[string]*sync.Mutex

	// Need to make calls to namespaceMutex also thread-safe
	namespaceMutexMutex sync.Mutex

	// For each namespace, a map of policy name to 'namespacePolicy'.
	namespacePolicies map[string]map[string]*namespacePolicy

	// Port group for ingress deny rule
	portGroupIngressDeny string

	// Port group for egress deny rule
	portGroupEgressDeny string

	// For each logical port, the number of network policies that want
	// to add a ingress deny rule.
	lspIngressDenyCache map[string]int

	// For each logical port, the number of network policies that want
	// to add a egress deny rule.
	lspEgressDenyCache map[string]int

	// A mutex for lspIngressDenyCache and lspEgressDenyCache
	lspMutex *sync.Mutex

	// A mutex for logicalSwitchCache which holds logicalSwitch information
	lsMutex *sync.Mutex

	// Per namespace multicast enabled?
	multicastEnabled map[string]bool

	// Supports port_group?
	portGroupSupport bool

	// Supports multicast?
	multicastSupport bool

	// Map of load balancers to service namespace
	serviceVIPToName map[ServiceVIPKey]types.NamespacedName

	serviceVIPToNameLock sync.Mutex

	// List of subnets to assign to hybrid overlay entities
	hybridOverlayClusterSubnets []config.CIDRNetworkEntry
}

const (
	// TCP is the constant string for the string "TCP"
	TCP = "TCP"

	// UDP is the constant string for the string "UDP"
	UDP = "UDP"
)

// NewOvnController creates a new OVN controller for creating logical network
// infrastructure and policy
func NewOvnController(kubeClient kubernetes.Interface, wf *factory.WatchFactory, hybridOverlayClusterSubnets []config.CIDRNetworkEntry) *Controller {
<<<<<<< HEAD
	return &Controller{
		kube:                        &kube.Kube{KClient: kubeClient},
		watchFactory:                wf,
		masterSubnetAllocator:       allocator.NewSubnetAllocator(),
		logicalSwitchCache:          make(map[string]*net.IPNet),
		joinSubnetAllocator:         allocator.NewSubnetAllocator(),
		logicalPortCache:            make(map[string]string),
		logicalPortUUIDCache:        make(map[string]string),
		namespaceAddressSet:         make(map[string]map[string]string),
		namespacePolicies:           make(map[string]map[string]*namespacePolicy),
		namespaceMutex:              make(map[string]*sync.Mutex),
		namespaceMutexMutex:         sync.Mutex{},
		lspIngressDenyCache:         make(map[string]int),
		lspEgressDenyCache:          make(map[string]int),
		lspMutex:                    &sync.Mutex{},
		lsMutex:                     &sync.Mutex{},
		loadbalancerClusterCache:    make(map[string]string),
		loadbalancerGWCache:         make(map[string]string),
		multicastEnabled:            make(map[string]bool),
		multicastSupport:            config.EnableMulticast,
		serviceVIPToName:            make(map[ServiceVIPKey]types.NamespacedName),
		serviceVIPToNameLock:        sync.Mutex{},
		hybridOverlayClusterSubnets: hybridOverlayClusterSubnets,
=======
	oc := &Controller{
		kube:                     &kube.Kube{KClient: kubeClient},
		watchFactory:             wf,
		masterSubnetAllocator:    allocator.NewSubnetAllocator(),
		logicalSwitchCache:       make(map[string]*net.IPNet),
		joinSubnetAllocator:      allocator.NewSubnetAllocator(),
		logicalPortCache:         make(map[string]string),
		logicalPortUUIDCache:     make(map[string]string),
		namespaceAddressSet:      make(map[string]map[string]string),
		namespacePolicies:        make(map[string]map[string]*namespacePolicy),
		namespaceMutex:           make(map[string]*sync.Mutex),
		namespaceMutexMutex:      sync.Mutex{},
		lspIngressDenyCache:      make(map[string]int),
		lspEgressDenyCache:       make(map[string]int),
		lspMutex:                 &sync.Mutex{},
		lsMutex:                  &sync.Mutex{},
		loadbalancerClusterCache: make(map[string]string),
		loadbalancerGWCache:      make(map[string]string),
		multicastEnabled:         make(map[string]bool),
		multicastSupport:         config.EnableMulticast,
		serviceVIPToName:         make(map[ServiceVIPKey]types.NamespacedName),
		serviceVIPToNameLock:     sync.Mutex{},
>>>>>>> 7de2075c
	}
	oc.hybridOverlayClusterSubnets = hybridOverlayClusterSubnets
	return oc
}

// Run starts the actual watching.
func (oc *Controller) Run(nodeSelector *metav1.LabelSelector, stopChan chan struct{}) error {
	startOvnUpdater()

	// WatchNodes must be started first so that its initial Add will
	// create all node logical switches, which other watches may depend on.
	// https://github.com/ovn-org/ovn-kubernetes/pull/859
	if err := oc.WatchNodes(nodeSelector); err != nil {
		return err
	}

	for _, f := range []func() error{oc.WatchPods, oc.WatchServices, oc.WatchEndpoints,
		oc.WatchNamespaces, oc.WatchNetworkPolicy} {
		if err := f(); err != nil {
			return err
		}
	}

	if config.Kubernetes.OVNEmptyLbEvents {
		go oc.ovnControllerEventChecker(stopChan)
	}

	return nil
}

type eventRecord struct {
	Data     [][]interface{} `json:"Data"`
	Headings []string        `json:"Headings"`
}

type emptyLBBackendEvent struct {
	vip      string
	protocol kapi.Protocol
	uuid     string
}

func extractEmptyLBBackendsEvents(out []byte) ([]emptyLBBackendEvent, error) {
	events := make([]emptyLBBackendEvent, 0, 4)

	var f eventRecord
	err := json.Unmarshal(out, &f)
	if err != nil {
		return events, err
	}
	if len(f.Data) == 0 {
		return events, nil
	}

	var eventInfoIndex int
	var eventTypeIndex int
	var uuidIndex int
	for idx, val := range f.Headings {
		switch val {
		case "event_info":
			eventInfoIndex = idx
		case "event_type":
			eventTypeIndex = idx
		case "_uuid":
			uuidIndex = idx
		}
	}

	for _, val := range f.Data {
		if len(val) <= eventTypeIndex {
			return events, errors.New("Mismatched Data and Headings in controller event")
		}
		if val[eventTypeIndex] != "empty_lb_backends" {
			continue
		}

		uuidArray, ok := val[uuidIndex].([]interface{})
		if !ok {
			return events, errors.New("Unexpected '_uuid' data in controller event")
		}
		if len(uuidArray) < 2 {
			return events, errors.New("Malformed UUID presented in controller event")
		}
		uuid, ok := uuidArray[1].(string)
		if !ok {
			return events, errors.New("Failed to parse UUID in controller event")
		}

		// Unpack the data. There's probably a better way to do this.
		info, ok := val[eventInfoIndex].([]interface{})
		if !ok {
			return events, errors.New("Unexpected 'event_info' data in controller event")
		}
		if len(info) < 2 {
			return events, errors.New("Malformed event_info in controller event")
		}
		eventMap, ok := info[1].([]interface{})
		if !ok {
			return events, errors.New("'event_info' data is not the expected type")
		}

		var vip string
		var protocol kapi.Protocol
		for _, x := range eventMap {
			tuple, ok := x.([]interface{})
			if !ok {
				return events, errors.New("event map item failed to parse")
			}
			if len(tuple) < 2 {
				return events, errors.New("event map contains malformed data")
			}
			switch tuple[0] {
			case "vip":
				vip, ok = tuple[1].(string)
				if !ok {
					return events, errors.New("Failed to parse vip in controller event")
				}
			case "protocol":
				prot, ok := tuple[1].(string)
				if !ok {
					return events, errors.New("Failed to parse protocol in controller event")
				}
				if prot == "udp" {
					protocol = kapi.ProtocolUDP
				} else {
					protocol = kapi.ProtocolTCP
				}
			}
		}
		events = append(events, emptyLBBackendEvent{vip, protocol, uuid})
	}

	return events, nil
}

func (oc *Controller) ovnControllerEventChecker(stopChan chan struct{}) {
	ticker := time.NewTicker(5 * time.Second)

	_, _, err := util.RunOVNNbctl("set", "nb_global", ".", "options:controller_event=true")
	if err != nil {
		logrus.Error("Unable to enable controller events. Unidling not possible")
		return
	}

	eventBroadcaster := record.NewBroadcaster()
	eventBroadcaster.StartRecordingToSink(&kv1core.EventSinkImpl{Interface: oc.kube.Events()})
	recorder := eventBroadcaster.NewRecorder(scheme.Scheme, kapi.EventSource{Component: "kube-proxy"})

	for {
		select {
		case <-ticker.C:
			out, _, err := util.RunOVNSbctl("--format=json", "list", "controller_event")
			if err != nil {
				continue
			}

			events, err := extractEmptyLBBackendsEvents([]byte(out))
			if err != nil || len(events) == 0 {
				continue
			}

			for _, event := range events {
				_, _, err := util.RunOVNSbctl("destroy", "controller_event", event.uuid)
				if err != nil {
					// Don't unidle until we are able to remove the controller event
					logrus.Errorf("Unable to remove controller event %s", event.uuid)
					continue
				}
				if serviceName, ok := oc.GetServiceVIPToName(event.vip, event.protocol); ok {
					serviceRef := kapi.ObjectReference{
						Kind:      "Service",
						Namespace: serviceName.Namespace,
						Name:      serviceName.Name,
					}
					logrus.Debugf("Sending a NeedPods event for service %s in namespace %s.", serviceName.Name, serviceName.Namespace)
					recorder.Eventf(&serviceRef, kapi.EventTypeNormal, "NeedPods", "The service %s needs pods", serviceName.Name)
				}
			}
		case <-stopChan:
			return
		}
	}
}

func podWantsNetwork(pod *kapi.Pod) bool {
	return !pod.Spec.HostNetwork
}

func podScheduled(pod *kapi.Pod) bool {
	return pod.Spec.NodeName != ""
}

// WatchPods starts the watching of Pod resource and calls back the appropriate handler logic
func (oc *Controller) WatchPods() error {
	var retryPods sync.Map
	_, err := oc.watchFactory.AddPodHandler(cache.ResourceEventHandlerFuncs{
		AddFunc: func(obj interface{}) {
			pod := obj.(*kapi.Pod)
			if !podWantsNetwork(pod) {
				return
			}

			if podScheduled(pod) {
				if err := oc.addLogicalPort(pod); err != nil {
					logrus.Errorf(err.Error())
					retryPods.Store(pod.UID, true)
				}
			} else {
				// Handle unscheduled pods later in UpdateFunc
				retryPods.Store(pod.UID, true)
			}
		},
		UpdateFunc: func(old, newer interface{}) {
			pod := newer.(*kapi.Pod)
			if !podWantsNetwork(pod) {
				return
			}

			_, retry := retryPods.Load(pod.UID)
			if podScheduled(pod) && retry {
				if err := oc.addLogicalPort(pod); err != nil {
					logrus.Errorf(err.Error())
				} else {
					retryPods.Delete(pod.UID)
				}
			}
		},
		DeleteFunc: func(obj interface{}) {
			pod := obj.(*kapi.Pod)
			oc.deleteLogicalPort(pod)
			retryPods.Delete(pod.UID)
		},
	}, oc.syncPods)
	return err
}

// WatchServices starts the watching of Service resource and calls back the
// appropriate handler logic
func (oc *Controller) WatchServices() error {
	_, err := oc.watchFactory.AddServiceHandler(cache.ResourceEventHandlerFuncs{
		AddFunc:    func(obj interface{}) {},
		UpdateFunc: func(old, new interface{}) {},
		DeleteFunc: func(obj interface{}) {
			service := obj.(*kapi.Service)
			oc.deleteService(service)
		},
	}, oc.syncServices)
	return err
}

// WatchEndpoints starts the watching of Endpoint resource and calls back the appropriate handler logic
func (oc *Controller) WatchEndpoints() error {
	_, err := oc.watchFactory.AddEndpointsHandler(cache.ResourceEventHandlerFuncs{
		AddFunc: func(obj interface{}) {
			ep := obj.(*kapi.Endpoints)
			err := oc.AddEndpoints(ep)
			if err != nil {
				logrus.Errorf("Error in adding load balancer: %v", err)
			}
		},
		UpdateFunc: func(old, new interface{}) {
			epNew := new.(*kapi.Endpoints)
			epOld := old.(*kapi.Endpoints)
			if reflect.DeepEqual(epNew.Subsets, epOld.Subsets) {
				return
			}
			if len(epNew.Subsets) == 0 {
				err := oc.deleteEndpoints(epNew)
				if err != nil {
					logrus.Errorf("Error in deleting endpoints - %v", err)
				}
			} else {
				err := oc.AddEndpoints(epNew)
				if err != nil {
					logrus.Errorf("Error in modifying endpoints: %v", err)
				}
			}
		},
		DeleteFunc: func(obj interface{}) {
			ep := obj.(*kapi.Endpoints)
			err := oc.deleteEndpoints(ep)
			if err != nil {
				logrus.Errorf("Error in deleting endpoints - %v", err)
			}
		},
	}, nil)
	return err
}

// WatchNetworkPolicy starts the watching of network policy resource and calls
// back the appropriate handler logic
func (oc *Controller) WatchNetworkPolicy() error {
	_, err := oc.watchFactory.AddPolicyHandler(cache.ResourceEventHandlerFuncs{
		AddFunc: func(obj interface{}) {
			policy := obj.(*kapisnetworking.NetworkPolicy)
			oc.addNetworkPolicy(policy)
		},
		UpdateFunc: func(old, newer interface{}) {
			oldPolicy := old.(*kapisnetworking.NetworkPolicy)
			newPolicy := newer.(*kapisnetworking.NetworkPolicy)
			if !reflect.DeepEqual(oldPolicy, newPolicy) {
				oc.deleteNetworkPolicy(oldPolicy)
				oc.addNetworkPolicy(newPolicy)
			}
		},
		DeleteFunc: func(obj interface{}) {
			policy := obj.(*kapisnetworking.NetworkPolicy)
			oc.deleteNetworkPolicy(policy)
		},
	}, oc.syncNetworkPolicies)
	return err
}

// WatchNamespaces starts the watching of namespace resource and calls
// back the appropriate handler logic
func (oc *Controller) WatchNamespaces() error {
	_, err := oc.watchFactory.AddNamespaceHandler(cache.ResourceEventHandlerFuncs{
		AddFunc: func(obj interface{}) {
			ns := obj.(*kapi.Namespace)
			oc.AddNamespace(ns)
		},
		UpdateFunc: func(old, newer interface{}) {
			oldNs, newNs := old.(*kapi.Namespace), newer.(*kapi.Namespace)
			oc.updateNamespace(oldNs, newNs)
		},
		DeleteFunc: func(obj interface{}) {
			ns := obj.(*kapi.Namespace)
			oc.deleteNamespace(ns)
		},
	}, oc.syncNamespaces)
	return err
}

func (oc *Controller) syncNodeGateway(node *kapi.Node, subnet *net.IPNet) error {
	l3GatewayConfig, err := UnmarshalNodeL3GatewayAnnotation(node)
	if err != nil {
		return err
	}
	if subnet == nil {
		subnet, _ = ParseNodeHostSubnet(node)
	}
	if l3GatewayConfig[OvnNodeGatewayMode] == string(config.GatewayModeDisabled) {
		if err := util.GatewayCleanup(node.Name, subnet); err != nil {
			return fmt.Errorf("error cleaning up gateway for node %s: %v", node.Name, err)
		}
	} else if subnet != nil {
		if err := oc.syncGatewayLogicalNetwork(node, l3GatewayConfig, subnet.String()); err != nil {
			return fmt.Errorf("error creating gateway for node %s: %v", node.Name, err)
		}
	}
	return nil
}

// WatchNodes starts the watching of node resource and calls
// back the appropriate handler logic
func (oc *Controller) WatchNodes(nodeSelector *metav1.LabelSelector) error {
	var gatewaysFailed sync.Map
	var mgmtPortFailed sync.Map
	_, err := oc.watchFactory.AddFilteredNodeHandler(nodeSelector, cache.ResourceEventHandlerFuncs{
		AddFunc: func(obj interface{}) {
			node := obj.(*kapi.Node)

			if noHostSubnet := noHostSubnet(node); noHostSubnet {
				oc.lsMutex.Lock()
				defer oc.lsMutex.Unlock()
				//setting the value to nil in the cache means it was not assigned a hostSubnet by ovn-kube
				oc.logicalSwitchCache[node.Name] = nil
				return
			}

			logrus.Debugf("Added event for Node %q", node.Name)
			hostSubnet, err := oc.addNode(node)
			if err != nil {
				logrus.Errorf("error creating subnet for node %s: %v", node.Name, err)
				return
			}

			err = oc.syncNodeManagementPort(node, hostSubnet)
			if err != nil {
				logrus.Errorf("error creating management port for node %s: %v", node.Name, err)
				mgmtPortFailed.Store(node.Name, true)
			}

			if err := oc.syncNodeGateway(node, hostSubnet); err != nil {
				logrus.Errorf(err.Error())
				gatewaysFailed.Store(node.Name, true)
			}
		},
		UpdateFunc: func(old, new interface{}) {
			oldNode := old.(*kapi.Node)
			node := new.(*kapi.Node)

			shouldUpdate, err := shouldUpdate(node, oldNode)
			if err != nil {
				logrus.Errorf(err.Error())
			}
			if !shouldUpdate {
				// the hostsubnet is not assigned by ovn-kubernetes
				return
			}

			logrus.Debugf("Updated event for Node %q", node.Name)

			_, failed := mgmtPortFailed.Load(node.Name)
			if failed || macAddressChanged(oldNode, node) {
				err := oc.syncNodeManagementPort(node, nil)
				if err != nil {
					logrus.Errorf("error updating management port for node %s: %v", node.Name, err)
					mgmtPortFailed.Store(node.Name, true)
				} else {
					mgmtPortFailed.Delete(node.Name)
				}
			}

			oc.clearInitialNodeNetworkUnavailableCondition(oldNode, node)

			_, failed = gatewaysFailed.Load(node.Name)
			if failed || gatewayChanged(oldNode, node) {
				err := oc.syncNodeGateway(node, nil)
				if err != nil {
					logrus.Errorf(err.Error())
					gatewaysFailed.Store(node.Name, true)
				} else {
					gatewaysFailed.Delete(node.Name)
				}
			}
		},
		DeleteFunc: func(obj interface{}) {
			node := obj.(*kapi.Node)
			logrus.Debugf("Delete event for Node %q. Removing the node from "+
				"various caches", node.Name)

			nodeSubnet, _ := ParseNodeHostSubnet(node)
			joinSubnet, _ := parseNodeJoinSubnet(node)
			err := oc.deleteNode(node.Name, nodeSubnet, joinSubnet)
			if err != nil {
				logrus.Error(err)
			}
			oc.lsMutex.Lock()
			delete(oc.logicalSwitchCache, node.Name)
			oc.lsMutex.Unlock()
			mgmtPortFailed.Delete(node.Name)
			gatewaysFailed.Delete(node.Name)
			if oc.defGatewayRouter == "GR_"+node.Name {
				delete(oc.loadbalancerGWCache, TCP)
				delete(oc.loadbalancerGWCache, UDP)
				oc.defGatewayRouter = ""
				oc.handleExternalIPsLB()
			}
		},
	}, oc.syncNodes)
	return err
}

// AddServiceVIPToName associates a k8s service name with a load balancer VIP
func (oc *Controller) AddServiceVIPToName(vip string, protocol kapi.Protocol, namespace, name string) {
	oc.serviceVIPToNameLock.Lock()
	defer oc.serviceVIPToNameLock.Unlock()
	oc.serviceVIPToName[ServiceVIPKey{vip, protocol}] = types.NamespacedName{Namespace: namespace, Name: name}
}

// GetServiceVIPToName retrieves the associated k8s service name for a load balancer VIP
func (oc *Controller) GetServiceVIPToName(vip string, protocol kapi.Protocol) (types.NamespacedName, bool) {
	oc.serviceVIPToNameLock.Lock()
	defer oc.serviceVIPToNameLock.Unlock()
	namespace, ok := oc.serviceVIPToName[ServiceVIPKey{vip, protocol}]
	return namespace, ok
}

// gatewayChanged() compares old annotations to new and returns true if something has changed.
func gatewayChanged(oldNode, newNode *kapi.Node) bool {
	oldL3GatewayConfig, _ := UnmarshalNodeL3GatewayAnnotation(oldNode)
	l3GatewayConfig, _ := UnmarshalNodeL3GatewayAnnotation(newNode)

	if oldL3GatewayConfig == nil && l3GatewayConfig == nil {
		return false
	}

	return !reflect.DeepEqual(oldL3GatewayConfig, l3GatewayConfig)
}

// macAddressChanged() compares old annotations to new and returns true if something has changed.
func macAddressChanged(oldNode, node *kapi.Node) bool {
	oldMacAddress := oldNode.Annotations[OvnNodeManagementPortMacAddress]
	macAddress := node.Annotations[OvnNodeManagementPortMacAddress]
	return oldMacAddress != macAddress
}

// noHostSubnet() compares the no-hostsubenet-nodes flag with node labels to see if the node is manageing its
// own network.
func noHostSubnet(node *kapi.Node) bool {
	if config.Kubernetes.NoHostSubnetNodes == nil {
		return false
	}

	nodeSelector, _ := metav1.LabelSelectorAsSelector(config.Kubernetes.NoHostSubnetNodes)
	return nodeSelector.Matches(labels.Set(node.Labels))
}

// shouldUpdate() determines if the ovn-kubernetes plugin should update the state of the node.
// ovn-kube should not perform an update if it does not assign a hostsubnet, or if you want to change
// whether or not ovn-kubernetes assigns a hostsubnet
func shouldUpdate(node, oldNode *kapi.Node) (bool, error) {
	newNoHostSubnet := noHostSubnet(node)
	oldNoHostSubnet := noHostSubnet(oldNode)

	if oldNoHostSubnet && newNoHostSubnet {
		return false, nil
	} else if oldNoHostSubnet && !newNoHostSubnet {
		return false, fmt.Errorf("error updating node %s, cannot remove assigned hostsubnet, please delete node and recreate.", node.Name)
	} else if !oldNoHostSubnet && newNoHostSubnet {
		return false, fmt.Errorf("error updating node %s, cannot assign a hostsubnet to already created node, please delete node and recreate.", node.Name)
	}

	return true, nil
}<|MERGE_RESOLUTION|>--- conflicted
+++ resolved
@@ -18,10 +18,7 @@
 	kapi "k8s.io/api/core/v1"
 	kapisnetworking "k8s.io/api/networking/v1"
 	metav1 "k8s.io/apimachinery/pkg/apis/meta/v1"
-<<<<<<< HEAD
-=======
 	"k8s.io/apimachinery/pkg/labels"
->>>>>>> 7de2075c
 	"k8s.io/apimachinery/pkg/types"
 	"k8s.io/client-go/kubernetes"
 	"k8s.io/client-go/kubernetes/scheme"
@@ -132,31 +129,6 @@
 // NewOvnController creates a new OVN controller for creating logical network
 // infrastructure and policy
 func NewOvnController(kubeClient kubernetes.Interface, wf *factory.WatchFactory, hybridOverlayClusterSubnets []config.CIDRNetworkEntry) *Controller {
-<<<<<<< HEAD
-	return &Controller{
-		kube:                        &kube.Kube{KClient: kubeClient},
-		watchFactory:                wf,
-		masterSubnetAllocator:       allocator.NewSubnetAllocator(),
-		logicalSwitchCache:          make(map[string]*net.IPNet),
-		joinSubnetAllocator:         allocator.NewSubnetAllocator(),
-		logicalPortCache:            make(map[string]string),
-		logicalPortUUIDCache:        make(map[string]string),
-		namespaceAddressSet:         make(map[string]map[string]string),
-		namespacePolicies:           make(map[string]map[string]*namespacePolicy),
-		namespaceMutex:              make(map[string]*sync.Mutex),
-		namespaceMutexMutex:         sync.Mutex{},
-		lspIngressDenyCache:         make(map[string]int),
-		lspEgressDenyCache:          make(map[string]int),
-		lspMutex:                    &sync.Mutex{},
-		lsMutex:                     &sync.Mutex{},
-		loadbalancerClusterCache:    make(map[string]string),
-		loadbalancerGWCache:         make(map[string]string),
-		multicastEnabled:            make(map[string]bool),
-		multicastSupport:            config.EnableMulticast,
-		serviceVIPToName:            make(map[ServiceVIPKey]types.NamespacedName),
-		serviceVIPToNameLock:        sync.Mutex{},
-		hybridOverlayClusterSubnets: hybridOverlayClusterSubnets,
-=======
 	oc := &Controller{
 		kube:                     &kube.Kube{KClient: kubeClient},
 		watchFactory:             wf,
@@ -179,20 +151,19 @@
 		multicastSupport:         config.EnableMulticast,
 		serviceVIPToName:         make(map[ServiceVIPKey]types.NamespacedName),
 		serviceVIPToNameLock:     sync.Mutex{},
->>>>>>> 7de2075c
 	}
 	oc.hybridOverlayClusterSubnets = hybridOverlayClusterSubnets
 	return oc
 }
 
 // Run starts the actual watching.
-func (oc *Controller) Run(nodeSelector *metav1.LabelSelector, stopChan chan struct{}) error {
+func (oc *Controller) Run(stopChan chan struct{}) error {
 	startOvnUpdater()
 
 	// WatchNodes must be started first so that its initial Add will
 	// create all node logical switches, which other watches may depend on.
 	// https://github.com/ovn-org/ovn-kubernetes/pull/859
-	if err := oc.WatchNodes(nodeSelector); err != nil {
+	if err := oc.WatchNodes(); err != nil {
 		return err
 	}
 
@@ -534,10 +505,10 @@
 
 // WatchNodes starts the watching of node resource and calls
 // back the appropriate handler logic
-func (oc *Controller) WatchNodes(nodeSelector *metav1.LabelSelector) error {
+func (oc *Controller) WatchNodes() error {
 	var gatewaysFailed sync.Map
 	var mgmtPortFailed sync.Map
-	_, err := oc.watchFactory.AddFilteredNodeHandler(nodeSelector, cache.ResourceEventHandlerFuncs{
+	_, err := oc.watchFactory.AddNodeHandler(cache.ResourceEventHandlerFuncs{
 		AddFunc: func(obj interface{}) {
 			node := obj.(*kapi.Node)
 
