package main

import (
	"context"
	"fmt"
	"io"
	"io/ioutil"
	"os"
	"os/signal"
	"strings"
	"sync"
	"syscall"
	"text/tabwriter"
	"text/template"
	"time"

	"k8s.io/client-go/tools/record"
	"k8s.io/klog/v2"

	libovsdbclient "github.com/ovn-org/libovsdb/client"
	"github.com/urfave/cli/v2"

	"github.com/ovn-org/ovn-kubernetes/go-controller/pkg/config"
	"github.com/ovn-org/ovn-kubernetes/go-controller/pkg/factory"
	"github.com/ovn-org/ovn-kubernetes/go-controller/pkg/libovsdb"
	"github.com/ovn-org/ovn-kubernetes/go-controller/pkg/metrics"
	ovnnode "github.com/ovn-org/ovn-kubernetes/go-controller/pkg/node"
	"github.com/ovn-org/ovn-kubernetes/go-controller/pkg/ovn"
	"github.com/ovn-org/ovn-kubernetes/go-controller/pkg/types"
	"github.com/ovn-org/ovn-kubernetes/go-controller/pkg/util"

	kexec "k8s.io/utils/exec"
)

const (
	// CustomAppHelpTemplate helps in grouping options to ovnkube
	CustomAppHelpTemplate = `NAME:
   {{.Name}} - {{.Usage}}

USAGE:
   {{.HelpName}} [global options]

VERSION:
   {{.Version}}{{if .Description}}

DESCRIPTION:
   {{.Description}}{{end}}

COMMANDS:{{range .VisibleCategories}}{{if .Name}}

   {{.Name}}:{{end}}{{range .VisibleCommands}}
     {{join .Names ", "}}{{"\t"}}{{.Usage}}{{end}}{{end}}

GLOBAL OPTIONS:{{range $title, $category := getFlagsByCategory}}
   {{upper $title}}
   {{range $index, $option := $category}}{{if $index}}
   {{end}}{{$option}}{{end}}
   {{end}}`
)

func getFlagsByCategory() map[string][]cli.Flag {
	m := map[string][]cli.Flag{}
	m["Generic Options"] = config.CommonFlags
	m["CNI Options"] = config.CNIFlags
	m["K8s-related Options"] = config.K8sFlags
	m["OVN Northbound DB Options"] = config.OvnNBFlags
	m["OVN Southbound DB Options"] = config.OvnSBFlags
	m["OVN Gateway Options"] = config.OVNGatewayFlags
	m["Master HA Options"] = config.MasterHAFlags
	m["OVN Kube Node Options"] = config.OvnKubeNodeFlags
	m["Monitoring Options"] = config.MonitoringFlags
	m["IPFIX Flow Tracing Options"] = config.IPFIXFlags

	return m
}

// borrowed from cli packages' printHelpCustom()
func printOvnKubeHelp(out io.Writer, templ string, data interface{}, customFunc map[string]interface{}) {
	funcMap := template.FuncMap{
		"join":               strings.Join,
		"upper":              strings.ToUpper,
		"getFlagsByCategory": getFlagsByCategory,
	}
	for key, value := range customFunc {
		funcMap[key] = value
	}

	w := tabwriter.NewWriter(out, 1, 8, 2, ' ', 0)
	t := template.Must(template.New("help").Funcs(funcMap).Parse(templ))
	err := t.Execute(w, data)
	if err == nil {
		_ = w.Flush()
	}
}

func main() {
	cli.HelpPrinterCustom = printOvnKubeHelp
	c := cli.NewApp()
	c.Name = "ovnkube"
	c.Usage = "run ovnkube to start master, node, and gateway services"
	c.Version = config.Version
	c.CustomAppHelpTemplate = CustomAppHelpTemplate
	c.Flags = config.GetFlags(nil)

	ctx := context.Background()
	ctx, cancel := context.WithCancel(ctx)
	c.Action = func(ctx *cli.Context) error {
		return runOvnKube(ctx, cancel)
	}

	// trap SIGHUP, SIGINT, SIGTERM, SIGQUIT and
	// cancel the context
	exitCh := make(chan os.Signal, 1)
	signal.Notify(exitCh,
		syscall.SIGHUP,
		syscall.SIGINT,
		syscall.SIGTERM,
		syscall.SIGQUIT)
	defer func() {
		signal.Stop(exitCh)
		cancel()
	}()
	go func() {
		select {
		case s := <-exitCh:
			klog.Infof("Received signal %s. Shutting down", s)
			cancel()
		case <-ctx.Done():
		}
	}()

	if err := c.RunContext(ctx, os.Args); err != nil {
		klog.Exit(err)
	}
}

func delPidfile(pidfile string) {
	if pidfile != "" {
		if _, err := os.Stat(pidfile); err == nil {
			if err := os.Remove(pidfile); err != nil {
				klog.Errorf("%s delete failed: %v", pidfile, err)
			}
		}
	}
}

func setupPIDFile(pidfile string) error {
	// need to test if already there
	_, err := os.Stat(pidfile)

	// Create if it doesn't exist, else exit with error
	if os.IsNotExist(err) {
		if err := ioutil.WriteFile(pidfile, []byte(fmt.Sprintf("%d", os.Getpid())), 0o644); err != nil {
			klog.Errorf("Failed to write pidfile %s (%v). Ignoring..", pidfile, err)
		}
	} else {
		// get the pid and see if it exists
		pid, err := ioutil.ReadFile(pidfile)
		if err != nil {
			return fmt.Errorf("pidfile %s exists but can't be read: %v", pidfile, err)
		}
		_, err1 := os.Stat("/proc/" + string(pid[:]) + "/cmdline")
		if os.IsNotExist(err1) {
			// Left over pid from dead process
			if err := ioutil.WriteFile(pidfile, []byte(fmt.Sprintf("%d", os.Getpid())), 0o644); err != nil {
				klog.Errorf("Failed to write pidfile %s (%v). Ignoring..", pidfile, err)
			}
		} else {
			return fmt.Errorf("pidfile %s exists and ovnkube is running", pidfile)
		}
	}

	return nil
}

func runOvnKube(ctx *cli.Context, cancel context.CancelFunc) error {
	pidfile := ctx.String("pidfile")
	if pidfile != "" {
		defer delPidfile(pidfile)
		if err := setupPIDFile(pidfile); err != nil {
			return err
		}
	}

	exec := kexec.New()
	_, err := config.InitConfig(ctx, exec, nil)
	if err != nil {
		return err
	}

	if err = util.SetExec(exec); err != nil {
		return fmt.Errorf("failed to initialize exec helper: %v", err)
	}

	ovnClientset, err := util.NewOVNClientset(&config.Kubernetes)
	if err != nil {
		return err
	}

	master := ctx.String("init-master")
	node := ctx.String("init-node")

	cleanupNode := ctx.String("cleanup-node")
	if cleanupNode != "" {
		if master != "" || node != "" {
			return fmt.Errorf("cannot specify cleanup-node together with 'init-node or 'init-master'")
		}

		if err = ovnnode.CleanupClusterNode(cleanupNode); err != nil {
			return err
		}
		return nil
	}

	if master == "" && node == "" {
		return fmt.Errorf("need to run ovnkube in either master and/or node mode")
	}

	stopChan := make(chan struct{})
	wg := &sync.WaitGroup{}
	var watchFactory factory.Shutdownable
	var masterWatchFactory *factory.WatchFactory
	var masterEventRecorder record.EventRecorder
	if master != "" {
		var err error
		// create factory and start the controllers asked for
		masterWatchFactory, err = factory.NewMasterWatchFactory(ovnClientset)
		if err != nil {
			return err
		}
		watchFactory = masterWatchFactory
		var libovsdbOvnNBClient, libovsdbOvnSBClient libovsdbclient.Client

		if libovsdbOvnNBClient, err = libovsdb.NewNBClient(stopChan); err != nil {
			return fmt.Errorf("error when trying to initialize libovsdb NB client: %v", err)
		}

		if libovsdbOvnSBClient, err = libovsdb.NewSBClient(stopChan); err != nil {
			return fmt.Errorf("error when trying to initialize libovsdb SB client: %v", err)
		}

		// register prometheus metrics that do not depend on becoming ovnkube-master leader
		metrics.RegisterMasterBase()

		masterEventRecorder = util.EventRecorder(ovnClientset.KubeClient)
		ovnController := ovn.NewOvnController(ovnClientset, masterWatchFactory, stopChan, nil,
<<<<<<< HEAD
			libovsdbOvnNBClient, libovsdbOvnSBClient, util.EventRecorder(ovnClientset.KubeClient))
=======
			libovsdbOvnNBClient, libovsdbOvnSBClient, masterEventRecorder)
>>>>>>> fadfcd61
		if err := ovnController.Start(master, wg, ctx.Context, cancel); err != nil {
			return err
		}
	}

	if node != "" {
		var nodeWatchFactory factory.NodeWatchFactory
		var nodeEventRecorder record.EventRecorder

		if masterWatchFactory == nil {
			var err error
			nodeWatchFactory, err = factory.NewNodeWatchFactory(ovnClientset, node)
			if err != nil {
				return err
			}
			watchFactory = nodeWatchFactory
		} else {
			nodeWatchFactory = masterWatchFactory
		}

		if masterEventRecorder == nil {
			nodeEventRecorder = util.EventRecorder(ovnClientset.KubeClient)
		} else {
			nodeEventRecorder = masterEventRecorder
		}

		if config.Kubernetes.Token == "" {
			return fmt.Errorf("cannot initialize node without service account 'token'. Please provide one with --k8s-token argument")
		}
		// register ovnkube node specific prometheus metrics exported by the node
		metrics.RegisterNodeMetrics()
		start := time.Now()
		sbClient, err := libovsdb.NewSBClient(stopChan)
		if err != nil {
			return fmt.Errorf("cannot initialize libovsdb SB client: %v", err)
		}
		n := ovnnode.NewNode(ovnClientset.KubeClient, nodeWatchFactory, node, sbClient, stopChan, nodeEventRecorder)
		if err := n.Start(ctx.Context, wg); err != nil {
			return err
		}
		end := time.Since(start)
		metrics.MetricNodeReadyDuration.Set(end.Seconds())
	}

	// now that ovnkube master/node are running, lets expose the metrics HTTP endpoint if configured
	// start the prometheus server to serve OVN K8s Metrics (default master port: 9409, node port: 9410)
	if config.Metrics.BindAddress != "" {
		metrics.StartMetricsServer(config.Metrics.BindAddress, config.Metrics.EnablePprof,
			config.Metrics.NodeServerCert, config.Metrics.NodeServerPrivKey, stopChan, wg)
	}

	// start the prometheus server to serve OVS and OVN Metrics (default port: 9476)
	// Note: for ovnkube node mode dpu-host no metrics is required as ovs/ovn is not running on the node.
	if config.OvnKubeNode.Mode != types.NodeModeDPUHost && config.Metrics.OVNMetricsBindAddress != "" {
		if config.Metrics.ExportOVSMetrics {
			metrics.RegisterOvsMetricsWithOvnMetrics(stopChan)
		}
		metrics.RegisterOvnMetrics(ovnClientset.KubeClient, node, stopChan)
		metrics.StartOVNMetricsServer(config.Metrics.OVNMetricsBindAddress,
			config.Metrics.NodeServerCert, config.Metrics.NodeServerPrivKey, stopChan, wg)
	}

	// run until cancelled
	<-ctx.Context.Done()
	close(stopChan)
	watchFactory.Shutdown()
	wg.Wait()
	return nil
}<|MERGE_RESOLUTION|>--- conflicted
+++ resolved
@@ -244,11 +244,7 @@
 
 		masterEventRecorder = util.EventRecorder(ovnClientset.KubeClient)
 		ovnController := ovn.NewOvnController(ovnClientset, masterWatchFactory, stopChan, nil,
-<<<<<<< HEAD
-			libovsdbOvnNBClient, libovsdbOvnSBClient, util.EventRecorder(ovnClientset.KubeClient))
-=======
 			libovsdbOvnNBClient, libovsdbOvnSBClient, masterEventRecorder)
->>>>>>> fadfcd61
 		if err := ovnController.Start(master, wg, ctx.Context, cancel); err != nil {
 			return err
 		}
